/*
 * Licensed to the Apache Software Foundation (ASF) under one
 * or more contributor license agreements.  See the NOTICE file
 * distributed with this work for additional information
 * regarding copyright ownership.  The ASF licenses this file
 * to you under the Apache License, Version 2.0 (the
 * "License"); you may not use this file except in compliance
 * with the License.  You may obtain a copy of the License at
 *
 *      http://www.apache.org/licenses/LICENSE-2.0
 *
 * Unless required by applicable law or agreed to in writing, software
 * distributed under the License is distributed on an "AS IS" BASIS,
 * WITHOUT WARRANTIES OR CONDITIONS OF ANY KIND, either express or implied.
 * See the License for the specific language governing permissions and
 * limitations under the License.
 */

package org.apache.hudi.io;

import org.apache.avro.Schema;
import org.apache.avro.generic.IndexedRecord;
import org.apache.hadoop.fs.FileSystem;
import org.apache.hadoop.fs.Path;
import org.apache.hudi.avro.HoodieAvroUtils;
import org.apache.hudi.client.WriteStatus;
import org.apache.hudi.common.config.TypedProperties;
import org.apache.hudi.common.engine.TaskContextSupplier;
import org.apache.hudi.common.fs.FSUtils;
import org.apache.hudi.common.model.FileSlice;
import org.apache.hudi.common.model.HoodieAvroIndexedRecord;
import org.apache.hudi.common.model.HoodieLogFile;
import org.apache.hudi.common.model.HoodieRecord;
import org.apache.hudi.common.model.HoodieRecordMerger;
import org.apache.hudi.common.model.IOType;
import org.apache.hudi.common.table.HoodieTableMetaClient;
import org.apache.hudi.common.table.log.HoodieLogFormat;
import org.apache.hudi.common.util.HoodieTimer;
import org.apache.hudi.common.util.Option;
import org.apache.hudi.common.util.ReflectionUtils;
import org.apache.hudi.config.HoodieWriteConfig;
import org.apache.hudi.exception.HoodieException;
import org.apache.hudi.exception.HoodieIOException;
import org.apache.hudi.table.HoodieTable;
import org.apache.hudi.table.marker.WriteMarkersFactory;
import org.apache.log4j.LogManager;
import org.apache.log4j.Logger;

import java.io.IOException;
import java.util.Collections;
import java.util.List;

import static org.apache.hudi.common.util.StringUtils.isNullOrEmpty;

/**
 * Base class for all write operations logically performed at the file group level.
 */
public abstract class HoodieWriteHandle<T, I, K, O> extends HoodieIOHandle<T, I, K, O> {

  private static final Logger LOG = LogManager.getLogger(HoodieWriteHandle.class);

  /**
   * Schema used to write records into data files
   */
  protected final Schema writeSchema;
  protected final Schema writeSchemaWithMetaFields;
  protected final HoodieRecordMerger recordMerger;

  protected HoodieTimer timer;
  protected WriteStatus writeStatus;
  protected final String partitionPath;
  protected final String fileId;
  protected final String writeToken;
  protected final TaskContextSupplier taskContextSupplier;
  // For full schema evolution
  protected final boolean schemaOnReadEnabled;

  public HoodieWriteHandle(HoodieWriteConfig config, String instantTime, String partitionPath,
                           String fileId, HoodieTable<T, I, K, O> hoodieTable, TaskContextSupplier taskContextSupplier) {
    this(config, instantTime, partitionPath, fileId, hoodieTable,
        Option.empty(), taskContextSupplier);
  }

  protected HoodieWriteHandle(HoodieWriteConfig config, String instantTime, String partitionPath, String fileId,
                              HoodieTable<T, I, K, O> hoodieTable, Option<Schema> overriddenSchema,
                              TaskContextSupplier taskContextSupplier) {
    super(config, Option.of(instantTime), hoodieTable);
    this.partitionPath = partitionPath;
    this.fileId = fileId;
    this.writeSchema = overriddenSchema.orElseGet(() -> getWriteSchema(config));
    this.writeSchemaWithMetaFields = HoodieAvroUtils.addMetadataFields(writeSchema, config.allowOperationMetadataField());
    this.timer = HoodieTimer.start();
    this.writeStatus = (WriteStatus) ReflectionUtils.loadClass(config.getWriteStatusClassName(),
        !hoodieTable.getIndex().isImplicitWithStorage(), config.getWriteStatusFailureFraction());
    this.taskContextSupplier = taskContextSupplier;
    this.writeToken = makeWriteToken();
    schemaOnReadEnabled = !isNullOrEmpty(hoodieTable.getConfig().getInternalSchema());
    this.recordMerger = config.getRecordMerger();
  }

  /**
   * Generate a write token based on the currently running spark task and its place in the spark dag.
   */
  private String makeWriteToken() {
    return FSUtils.makeWriteToken(getPartitionId(), getStageId(), getAttemptId());
  }

  public Path makeNewPath(String partitionPath) {
    Path path = FSUtils.getPartitionPath(config.getBasePath(), partitionPath);
    try {
      if (!fs.exists(path)) {
        fs.mkdirs(path); // create a new partition as needed.
      }
    } catch (IOException e) {
      throw new HoodieIOException("Failed to make dir " + path, e);
    }

    return new Path(path.toString(), FSUtils.makeBaseFileName(instantTime, writeToken, fileId,
        hoodieTable.getMetaClient().getTableConfig().getBaseFileFormat().getFileExtension()));
  }

  /**
   * Make new file path with given file name.
   */
  protected Path makeNewFilePath(String partitionPath, String fileName) {
    String relativePath = new Path((partitionPath.isEmpty() ? "" : partitionPath + "/")
        + fileName).toString();
    return new Path(config.getBasePath(), relativePath);
  }

  /**
   * Creates an empty marker file corresponding to storage writer path.
   *
   * @param partitionPath Partition path
   */
  protected void createMarkerFile(String partitionPath, String dataFileName) {
    WriteMarkersFactory.get(config.getMarkersType(), hoodieTable, instantTime)
        .create(partitionPath, dataFileName, getIOType(), Option.of(this));
  }

  public Schema getWriterSchemaWithMetaFields() {
    return writeSchemaWithMetaFields;
  }

  public Schema getWriterSchema() {
    return writeSchema;
  }

  /**
   * Determines whether we can accept the incoming records, into the current file. Depending on
   * <p>
   * - Whether it belongs to the same partitionPath as existing records - Whether the current file written bytes lt max
   * file size
   */
  public boolean canWrite(HoodieRecord record) {
    return false;
  }

  boolean layoutControlsNumFiles() {
    return hoodieTable.getStorageLayout().determinesNumFileGroups();
  }

  /**
   * Perform the actual writing of the given record into the backing file.
   */
  protected void doWrite(HoodieRecord record, Schema schema, TypedProperties props) {
    // NO_OP
  }

  /**
   * Perform the actual writing of the given record into the backing file.
   */
  public void write(HoodieRecord record, Schema schema, TypedProperties props) {
    doWrite(record, schema, props);
  }

  public abstract List<WriteStatus> close();

  public List<WriteStatus> writeStatuses() {
    return Collections.singletonList(writeStatus);
  }

  public String getPartitionPath() {
    return partitionPath;
  }

  public abstract IOType getIOType();

  @Override
  public FileSystem getFileSystem() {
    return hoodieTable.getMetaClient().getFs();
  }

  public HoodieWriteConfig getConfig() {
    return this.config;
  }

  public HoodieTableMetaClient getHoodieTableMetaClient() {
    return hoodieTable.getMetaClient();
  }

  protected int getPartitionId() {
    return taskContextSupplier.getPartitionIdSupplier().get();
  }

  protected int getStageId() {
    return taskContextSupplier.getStageIdSupplier().get();
  }

  protected long getAttemptId() {
    return taskContextSupplier.getAttemptIdSupplier().get();
  }

  private static Schema getWriteSchema(HoodieWriteConfig config) {
    return new Schema.Parser().parse(config.getWriteSchema());
  }

  protected HoodieLogFormat.Writer createLogWriter(
      Option<FileSlice> fileSlice, String baseCommitTime) throws IOException {
    return createLogWriter(fileSlice, baseCommitTime, null);
  }

  protected HoodieLogFormat.Writer createLogWriter(
      Option<FileSlice> fileSlice, String baseCommitTime, String suffix) throws IOException {
    Option<HoodieLogFile> latestLogFile = fileSlice.isPresent()
        ? fileSlice.get().getLatestLogFile()
        : Option.empty();

    return HoodieLogFormat.newWriterBuilder()
        .onParentPath(FSUtils.getPartitionPath(hoodieTable.getMetaClient().getBasePath(), partitionPath))
        .withFileId(fileId)
        .overBaseCommit(baseCommitTime)
        .withLogVersion(latestLogFile.map(HoodieLogFile::getLogVersion).orElse(HoodieLogFile.LOGFILE_BASE_VERSION))
        .withFileSize(latestLogFile.map(HoodieLogFile::getFileSize).orElse(0L))
        .withSizeThreshold(config.getLogFileMaxSize())
        .withFs(fs)
        .withRolloverLogWriteToken(writeToken)
        .withLogWriteToken(latestLogFile.map(x -> FSUtils.getWriteTokenFromLogPath(x.getPath())).orElse(writeToken))
        .withSuffix(suffix)
        .withFileExtension(HoodieLogFile.DELTA_EXTENSION).build();
  }

  protected HoodieLogFormat.Writer createLogWriter(String baseCommitTime, String fileSuffix) {
    try {
      return createLogWriter(Option.empty(),baseCommitTime, fileSuffix);
    } catch (IOException e) {
      throw new HoodieException("Creating logger writer with fileId: " + fileId + ", "
          + "base commit time: " + baseCommitTime + ", "
          + "file suffix: " + fileSuffix + " error");
    }
  }

<<<<<<< HEAD
  public String getFileId() {
    return this.fileId;
  }

  private static class IgnoreRecord implements GenericRecord {

    @Override
    public void put(int i, Object v) {

    }

    @Override
    public Object get(int i) {
      return null;
    }

    @Override
    public Schema getSchema() {
      return null;
    }

    @Override
    public void put(String key, Object v) {

    }

    @Override
    public Object get(String key) {
      return null;
=======
  protected static Option<IndexedRecord> toAvroRecord(HoodieRecord record, Schema writerSchema, TypedProperties props) {
    try {
      return record.toIndexedRecord(writerSchema, props).map(HoodieAvroIndexedRecord::getData);
    } catch (IOException e) {
      LOG.error("Fail to get indexRecord from " + record, e);
      return Option.empty();
>>>>>>> e0fe1612
    }
  }
}<|MERGE_RESOLUTION|>--- conflicted
+++ resolved
@@ -198,6 +198,10 @@
   public HoodieTableMetaClient getHoodieTableMetaClient() {
     return hoodieTable.getMetaClient();
   }
+  
+  public String getFileId() {
+    return this.fileId;
+  }
 
   protected int getPartitionId() {
     return taskContextSupplier.getPartitionIdSupplier().get();
@@ -250,44 +254,12 @@
     }
   }
 
-<<<<<<< HEAD
-  public String getFileId() {
-    return this.fileId;
-  }
-
-  private static class IgnoreRecord implements GenericRecord {
-
-    @Override
-    public void put(int i, Object v) {
-
-    }
-
-    @Override
-    public Object get(int i) {
-      return null;
-    }
-
-    @Override
-    public Schema getSchema() {
-      return null;
-    }
-
-    @Override
-    public void put(String key, Object v) {
-
-    }
-
-    @Override
-    public Object get(String key) {
-      return null;
-=======
   protected static Option<IndexedRecord> toAvroRecord(HoodieRecord record, Schema writerSchema, TypedProperties props) {
     try {
       return record.toIndexedRecord(writerSchema, props).map(HoodieAvroIndexedRecord::getData);
     } catch (IOException e) {
       LOG.error("Fail to get indexRecord from " + record, e);
       return Option.empty();
->>>>>>> e0fe1612
     }
   }
 }