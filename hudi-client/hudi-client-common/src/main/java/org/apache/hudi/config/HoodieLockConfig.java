--- conflicted
+++ resolved
@@ -339,7 +339,6 @@
       return this;
     }
 
-<<<<<<< HEAD
     public HoodieLockConfig.Builder withEarlyConflictDetectionEnable(boolean enable) {
       lockConfig.setValue(EARLY_CONFLICT_DETECTION_ENABLE, String.valueOf(enable));
       return this;
@@ -357,7 +356,9 @@
 
     public HoodieLockConfig.Builder withEarlyConflictDetectionStrategy(String className) {
       lockConfig.setValue(EARLY_CONFLICT_DETECTION_STRATEGY_CLASS_NAME, className);
-=======
+      return this;
+    }
+
     public HoodieLockConfig.Builder withFileSystemLockPath(String path) {
       lockConfig.setValue(FILESYSTEM_LOCK_PATH, path);
       return this;
@@ -365,7 +366,6 @@
 
     public HoodieLockConfig.Builder withFileSystemLockExpire(Integer expireTime) {
       lockConfig.setValue(FILESYSTEM_LOCK_EXPIRE, String.valueOf(expireTime));
->>>>>>> cd679646
       return this;
     }
 
