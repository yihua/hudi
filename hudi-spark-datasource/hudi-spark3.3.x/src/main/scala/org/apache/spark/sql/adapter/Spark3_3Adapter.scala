/*
 * Licensed to the Apache Software Foundation (ASF) under one or more
 * contributor license agreements.  See the NOTICE file distributed with
 * this work for additional information regarding copyright ownership.
 * The ASF licenses this file to You under the Apache License, Version 2.0
 * (the "License"); you may not use this file except in compliance with
 * the License.  You may obtain a copy of the License at
 *
 *    http://www.apache.org/licenses/LICENSE-2.0
 *
 * Unless required by applicable law or agreed to in writing, software
 * distributed under the License is distributed on an "AS IS" BASIS,
 * WITHOUT WARRANTIES OR CONDITIONS OF ANY KIND, either express or implied.
 * See the License for the specific language governing permissions and
 * limitations under the License.
 */

package org.apache.spark.sql.adapter

import org.apache.hudi.Spark33HoodieFileScanRDD

import org.apache.avro.Schema
import org.apache.hadoop.conf.Configuration
import org.apache.spark.api.java.JavaSparkContext
import org.apache.spark.sql._
import org.apache.spark.sql.avro._
import org.apache.spark.sql.catalyst.InternalRow
import org.apache.spark.sql.catalyst.analysis.{EliminateSubqueryAliases, ResolvedTable}
import org.apache.spark.sql.catalyst.catalog.CatalogTable
import org.apache.spark.sql.catalyst.expressions.{AttributeReference, Expression}
import org.apache.spark.sql.catalyst.parser.ParserInterface
import org.apache.spark.sql.catalyst.planning.PhysicalOperation
import org.apache.spark.sql.catalyst.plans.logical._
import org.apache.spark.sql.catalyst.util.METADATA_COL_ATTR_KEY
import org.apache.spark.sql.connector.catalog.{V1Table, V2TableWithV1Fallback}
import org.apache.spark.sql.execution.datasources._
<<<<<<< HEAD
import org.apache.spark.sql.execution.datasources.jdbc.JdbcUtils
import org.apache.spark.sql.execution.datasources.parquet.{ParquetFileFormat, Spark33LegacyHoodieParquetFileFormat, Spark33ParquetReader, SparkParquetReader}
=======
import org.apache.spark.sql.execution.datasources.orc.Spark33OrcReader
import org.apache.spark.sql.execution.datasources.parquet.{ParquetFileFormat, Spark33LegacyHoodieParquetFileFormat, Spark33ParquetReader}
>>>>>>> f32e73a8
import org.apache.spark.sql.execution.datasources.v2.DataSourceV2Relation
import org.apache.spark.sql.hudi.analysis.TableValuedFunctions
import org.apache.spark.sql.internal.SQLConf
import org.apache.spark.sql.jdbc.JdbcDialect
import org.apache.spark.sql.parser.{HoodieExtendedParserInterface, HoodieSpark3_3ExtendedSqlParser}
import org.apache.spark.sql.types.{DataType, Metadata, MetadataBuilder, StructType}
import org.apache.spark.sql.vectorized.ColumnarBatchRow
import org.apache.spark.storage.StorageLevel
import org.apache.spark.storage.StorageLevel._

import java.sql.{Connection, ResultSet}

/**
 * Implementation of [[SparkAdapter]] for Spark 3.3.x branch
 */
class Spark3_3Adapter extends BaseSpark3Adapter {

  override def resolveHoodieTable(plan: LogicalPlan): Option[CatalogTable] = {
    super.resolveHoodieTable(plan).orElse {
      EliminateSubqueryAliases(plan) match {
        // First, we need to weed out unresolved plans
        case plan if !plan.resolved => None
        // NOTE: When resolving Hudi table we allow [[Filter]]s and [[Project]]s be applied
        //       on top of it
        case PhysicalOperation(_, _, DataSourceV2Relation(v2: V2TableWithV1Fallback, _, _, _, _)) if isHoodieTable(v2.v1Table) =>
          Some(v2.v1Table)
        case ResolvedTable(_, _, V1Table(v1Table), _) if isHoodieTable(v1Table) =>
          Some(v1Table)
        case _ => None
      }
    }
  }

  override def isColumnarBatchRow(r: InternalRow): Boolean = r.isInstanceOf[ColumnarBatchRow]

  def createCatalystMetadataForMetaField: Metadata =
    new MetadataBuilder()
      .putBoolean(METADATA_COL_ATTR_KEY, value = true)
      .build()

  override def getCatalystPlanUtils: HoodieCatalystPlansUtils = HoodieSpark33CatalystPlanUtils

  override def getCatalystExpressionUtils: HoodieCatalystExpressionUtils = HoodieSpark33CatalystExpressionUtils

  override def getSchemaUtils: HoodieSchemaUtils = HoodieSpark33SchemaUtils

  override def getSparkPartitionedFileUtils: HoodieSparkPartitionedFileUtils = HoodieSpark33PartitionedFileUtils

  override def createAvroSerializer(rootCatalystType: DataType, rootAvroType: Schema, nullable: Boolean): HoodieAvroSerializer =
    new HoodieSpark3_3AvroSerializer(rootCatalystType, rootAvroType, nullable)

  override def createAvroDeserializer(rootAvroType: Schema, rootCatalystType: DataType): HoodieAvroDeserializer =
    new HoodieSpark3_3AvroDeserializer(rootAvroType, rootCatalystType)

  override def createExtendedSparkParser(spark: SparkSession, delegate: ParserInterface): HoodieExtendedParserInterface =
    new HoodieSpark3_3ExtendedSqlParser(spark, delegate)

  override def createLegacyHoodieParquetFileFormat(appendPartitionValues: Boolean): Option[ParquetFileFormat] = {
    Some(new Spark33LegacyHoodieParquetFileFormat(appendPartitionValues))
  }

  override def createHoodieFileScanRDD(sparkSession: SparkSession,
                                       readFunction: PartitionedFile => Iterator[InternalRow],
                                       filePartitions: Seq[FilePartition],
                                       readDataSchema: StructType,
                                       metadataColumns: Seq[AttributeReference] = Seq.empty): FileScanRDD = {
    new Spark33HoodieFileScanRDD(sparkSession, readFunction, filePartitions, readDataSchema, metadataColumns)
  }

  override def extractDeleteCondition(deleteFromTable: Command): Expression = {
    deleteFromTable.asInstanceOf[DeleteFromTable].condition
  }

  override def injectTableFunctions(extensions: SparkSessionExtensions): Unit = {
    TableValuedFunctions.funcs.foreach(extensions.injectTableFunction)
  }

  /**
   * Converts instance of [[StorageLevel]] to a corresponding string
   */
  override def convertStorageLevelToString(level: StorageLevel): String = level match {
    case NONE => "NONE"
    case DISK_ONLY => "DISK_ONLY"
    case DISK_ONLY_2 => "DISK_ONLY_2"
    case DISK_ONLY_3 => "DISK_ONLY_3"
    case MEMORY_ONLY => "MEMORY_ONLY"
    case MEMORY_ONLY_2 => "MEMORY_ONLY_2"
    case MEMORY_ONLY_SER => "MEMORY_ONLY_SER"
    case MEMORY_ONLY_SER_2 => "MEMORY_ONLY_SER_2"
    case MEMORY_AND_DISK => "MEMORY_AND_DISK"
    case MEMORY_AND_DISK_2 => "MEMORY_AND_DISK_2"
    case MEMORY_AND_DISK_SER => "MEMORY_AND_DISK_SER"
    case MEMORY_AND_DISK_SER_2 => "MEMORY_AND_DISK_SER_2"
    case OFF_HEAP => "OFF_HEAP"
    case _ => throw new IllegalArgumentException(s"Invalid StorageLevel: $level")
  }

  /**
   * Get parquet file reader
   *
   * @param vectorized true if vectorized reading is not prohibited due to schema, reading mode, etc
   * @param sqlConf    the [[SQLConf]] used for the read
   * @param options    passed as a param to the file format
   * @param hadoopConf some configs will be set for the hadoopConf
   * @return parquet file reader
   */
  override def createParquetFileReader(vectorized: Boolean,
                                       sqlConf: SQLConf,
                                       options: Map[String, String],
                                       hadoopConf: Configuration): SparkColumnarFileReader = {
    Spark33ParquetReader.build(vectorized, sqlConf, options, hadoopConf)
  }

  override def createOrcFileReader(vectorized: Boolean, sqlConf: SQLConf, options: Map[String, String], hadoopConf: Configuration, dataSchema: StructType): SparkColumnarFileReader = {
    Spark33OrcReader.build(vectorized, sqlConf, options, hadoopConf, dataSchema)
  }

  override def stopSparkContext(jssc: JavaSparkContext, exitCode: Int): Unit = {
    jssc.stop()
  }

<<<<<<< HEAD
  override def getSchema(conn: Connection,
                         resultSet: ResultSet,
                         dialect: JdbcDialect,
                         alwaysNullable: Boolean = false,
                         isTimestampNTZ: Boolean = false): StructType = {
    JdbcUtils.getSchema(resultSet, dialect, alwaysNullable)
  }
=======
>>>>>>> f32e73a8
}<|MERGE_RESOLUTION|>--- conflicted
+++ resolved
@@ -34,13 +34,9 @@
 import org.apache.spark.sql.catalyst.util.METADATA_COL_ATTR_KEY
 import org.apache.spark.sql.connector.catalog.{V1Table, V2TableWithV1Fallback}
 import org.apache.spark.sql.execution.datasources._
-<<<<<<< HEAD
 import org.apache.spark.sql.execution.datasources.jdbc.JdbcUtils
-import org.apache.spark.sql.execution.datasources.parquet.{ParquetFileFormat, Spark33LegacyHoodieParquetFileFormat, Spark33ParquetReader, SparkParquetReader}
-=======
 import org.apache.spark.sql.execution.datasources.orc.Spark33OrcReader
 import org.apache.spark.sql.execution.datasources.parquet.{ParquetFileFormat, Spark33LegacyHoodieParquetFileFormat, Spark33ParquetReader}
->>>>>>> f32e73a8
 import org.apache.spark.sql.execution.datasources.v2.DataSourceV2Relation
 import org.apache.spark.sql.hudi.analysis.TableValuedFunctions
 import org.apache.spark.sql.internal.SQLConf
@@ -162,7 +158,6 @@
     jssc.stop()
   }
 
-<<<<<<< HEAD
   override def getSchema(conn: Connection,
                          resultSet: ResultSet,
                          dialect: JdbcDialect,
@@ -170,6 +165,4 @@
                          isTimestampNTZ: Boolean = false): StructType = {
     JdbcUtils.getSchema(resultSet, dialect, alwaysNullable)
   }
-=======
->>>>>>> f32e73a8
 }