--- conflicted
+++ resolved
@@ -243,18 +243,17 @@
       </exclusions>
     </dependency>
 
-<<<<<<< HEAD
-    <!-- Hoodie Spark 3.x common  -->
-    <dependency>
-      <groupId>org.apache.hudi</groupId>
-      <artifactId>hudi-spark3-common</artifactId>
-      <version>${project.version}</version>
-=======
     <dependency>
       <groupId>org.apache.hadoop</groupId>
       <artifactId>hadoop-common</artifactId>
       <scope>provided</scope>
->>>>>>> a4e7f8c6
+    </dependency>
+
+    <!-- Hoodie Spark 3.x common  -->
+    <dependency>
+      <groupId>org.apache.hudi</groupId>
+      <artifactId>hudi-spark3-common</artifactId>
+      <version>${project.version}</version>
     </dependency>
 
     <!-- Hoodie - Test -->
