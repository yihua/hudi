--- conflicted
+++ resolved
@@ -79,30 +79,12 @@
     val maxSplitSize = totalSize / expectedTaskCount
     val partitionValues = Seq("2025-01-01")
     val partitionOpt = Some(new PartitionPath(partitionPath, partitionValues.toArray))
-<<<<<<< HEAD
-    val partitionDirectory = PartitionDirectoryConverter.convertFileSlicesToPartitionDirectory(partitionOpt, slices, options)
-
-    val partitionedFiles = sparkAdapter.splitFiles(spark, partitionDirectory, false, maxSplitSize)
-=======
 
     val partitionedFiles = slices.flatMap(slice => {
       val dir = PartitionDirectoryConverter.convertFileSliceToPartitionDirectory(partitionOpt, slice, options)
-      dir.files.flatMap(file => {
-        // getPath() is very expensive so we only want to call it once in this block:
-        val filePath = file.getPath
-        val isSplitable = false
-        PartitionedFileUtil.splitFiles(
-          spark,
-          file = file,
-          filePath = filePath,
-          isSplitable = isSplitable,
-          maxSplitBytes = maxSplitSize,
-          partitionValues = dir.values
-        )
-      })
+      sparkAdapter.splitFiles(spark, dir, false, maxSplitSize)
     }).toSeq
 
->>>>>>> 7deaa18c
     val tasks = sparkAdapter.getFilePartitions(spark, partitionedFiles, maxSplitSize)
     verifyBalanceByNum(tasks, totalRecordNum, logFraction)
     spark.stop()
