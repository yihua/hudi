/*
 * Licensed to the Apache Software Foundation (ASF) under one
 * or more contributor license agreements.  See the NOTICE file
 * distributed with this work for additional information
 * regarding copyright ownership.  The ASF licenses this file
 * to you under the Apache License, Version 2.0 (the
 * "License"); you may not use this file except in compliance
 * with the License.  You may obtain a copy of the License at
 *
 *   http://www.apache.org/licenses/LICENSE-2.0
 *
 * Unless required by applicable law or agreed to in writing,
 * software distributed under the License is distributed on an
 * "AS IS" BASIS, WITHOUT WARRANTIES OR CONDITIONS OF ANY
 * KIND, either express or implied.  See the License for the
 * specific language governing permissions and limitations
 * under the License.
 */

package org.apache.spark.sql.hudi.feature.index

import org.apache.hudi.DataSourceWriteOptions
import org.apache.hudi.client.common.HoodieSparkEngineContext
import org.apache.hudi.common.data.HoodieListData
import org.apache.hudi.common.engine.EngineType
import org.apache.hudi.common.model.HoodieRecordLocation
import org.apache.hudi.common.table.HoodieTableMetaClient
import org.apache.hudi.common.testutils.HoodieTestDataGenerator
import org.apache.hudi.common.util.HoodieDataUtils
import org.apache.hudi.config.HoodieWriteConfig
import org.apache.hudi.data.HoodieJavaRDD
import org.apache.hudi.hadoop.fs.HadoopFSUtils
import org.apache.hudi.metadata.{HoodieBackedTableMetadata, MetadataPartitionType}

import org.apache.spark.api.java.JavaSparkContext
import org.apache.spark.sql.SQLContext
import org.apache.spark.sql.hudi.common.HoodieSparkSqlTestBase
import org.apache.spark.util.Utils

import java.io.File

import scala.collection.JavaConverters._

/**
 * Base class for testing HoodieBackedTableMetadata index lookup functionality.
 * Provides shared setup and common test utilities.
 */
abstract class HoodieBackedTableMetadataIndexLookupTestBase extends HoodieSparkSqlTestBase {

  // Shared test data for all tests
  protected var tableName: String = _
  protected var basePath: String = _
  protected var metaClient: HoodieTableMetaClient = _
  protected var hoodieBackedTableMetadata: HoodieBackedTableMetadata = _
  protected var testData: Seq[Seq[Any]] = _
  protected var tmpDir: File = _
  private val createTableStatementProvider = () =>
    s"""
       |create table if not exists $tableName (
       |  id string,
       |  name string,
       |  price double,
       |  ts long
       |) using hudi
       | options (
       |  primaryKey ='id',
       |  type = 'cow',
       |  preCombineField = 'ts',
       |  hoodie.metadata.enable = 'true',
       |  hoodie.metadata.record.index.enable = 'true',
       |  hoodie.metadata.index.column.stats.enable = 'true',
       |  hoodie.metadata.index.secondary.enable = 'true',
       |  hoodie.metadata.record.index.min.filegroup.count = '${getNumFileIndexGroup}',
       |  hoodie.metadata.record.index.max.filegroup.count = '${getNumFileIndexGroup}',
       |  hoodie.write.table.version = '${getTableVersion}',
       |  hoodie.datasource.write.payload.class = 'org.apache.hudi.common.model.OverwriteWithLatestAvroPayload'
       | )
       | location '$basePath'
       """.stripMargin

  /**
   * Get the table version for this test implementation
   */
  protected def getTableVersion: String

  protected def getNumFileIndexGroup: String = {
    "1"
  }

  /**
   * Get the expected index version for this test implementation
   */
  protected def getExpectedIndexVersion: String

  /**
   * Override test method to ensure table exists before each test runs
   * This compensates for the parent class dropping tables after each test
   */
  override protected def test(testName: String, testTags: org.scalatest.Tag*)(testFun: => Any)(implicit pos: org.scalactic.source.Position): Unit = {
    super.test(testName, testTags: _*) {
      // Ensure table exists before running the test
      ensureTableExists()
      // Run the actual test
      testFun
    }
  }

  /**
   * Ensure table exists - compensates for parent class cleanup
   */
  private def ensureTableExists(): Unit = {
    spark.sql(createTableStatementProvider.apply())
  }

  /**
   * Setup method that runs once before all tests
   */
  override protected def beforeAll(): Unit = {
    super.beforeAll()

    // Create shared temporary directory
    tmpDir = Utils.createTempDir()

    // Setup shared test data
    setupSharedTestData()
  }

  /**
   * Teardown method that runs once after all tests
   */
  override protected def afterAll(): Unit = {
    // Cleanup shared resources
    cleanupSharedResources()

    // Cleanup temporary directory
    if (tmpDir != null) {
      Utils.deleteRecursively(tmpDir)
    }

    super.afterAll()
  }

  /**
   * Setup shared test data that will be used across all tests
   */
  private def setupSharedTestData(): Unit = {
    tableName = generateTableName
    basePath = s"${tmpDir.getCanonicalPath}/$tableName"

    spark.sql("set hoodie.embed.timeline.server=false")

    // Create table with specified version
    spark.sql(createTableStatementProvider.apply())

    // Insert initial test data including records with $ characters
    spark.sql(s"insert into $tableName values('a1', 'b1', 10, 1000)")
    spark.sql(s"insert into $tableName values('a2', 'b2', 20, 1000)")
    spark.sql(s"insert into $tableName" + " values('a$', 'b$', 30, 1000)")
    spark.sql(s"insert into $tableName" + " values('$a', 'sec$key', 40, 1001)")
    spark.sql(s"insert into $tableName" + " values('a$a', '$sec$', 50, 1002)")
    spark.sql(s"insert into $tableName" + " values('$$', '$$', 60, 1003)")

    val props = Map(
      "hoodie.insert.shuffle.parallelism" -> "4",
      "hoodie.upsert.shuffle.parallelism" -> "4",
      DataSourceWriteOptions.RECORDKEY_FIELD.key -> "id",
      DataSourceWriteOptions.PRECOMBINE_FIELD.key -> "ts",
      HoodieWriteConfig.TBL_NAME.key -> tableName,
      DataSourceWriteOptions.OPERATION.key -> DataSourceWriteOptions.INSERT_OPERATION_OPT_VAL
    )

    val writeConfig = HoodieWriteConfig.newBuilder()
      .withEngineType(EngineType.JAVA)
      .withPath(basePath)
      .withSchema(HoodieTestDataGenerator.TRIP_EXAMPLE_SCHEMA)
      .withProps(props.asJava)
      .build()

    metaClient = HoodieTableMetaClient.builder().setBasePath(basePath)
      .setConf(HadoopFSUtils.getStorageConf(spark.sessionState.newHadoopConf())).build()

    // Secondary index is created by default for non record key column when index type is not specified
    testData = Seq(
      Seq("a1", "b1", 10.0, 1000),
      Seq("a2", "b2", 20.0, 1000),
      Seq("a$", "b$", 30.0, 1000),
      Seq("$a", "sec$key", 40.0, 1001),
      Seq("a$a", "$sec$", 50.0, 1002),
      Seq("$$", "$$", 60.0, 1003)
    )

    // Create secondary indexes on name and price columns
    spark.sql(s"set hoodie.write.table.version = ${getTableVersion}")
    spark.sql(s"set hoodie.metadata.record.index.min.filegroup.count = ${getNumFileIndexGroup}")
    spark.sql(s"set hoodie.metadata.record.index.max.filegroup.count = ${getNumFileIndexGroup}")
    spark.sql(s"create index idx_name on $tableName (name)")
    spark.sql(s"create index idx_price on $tableName (price)")

    checkAnswer(s"show indexes from $tableName")(
      Seq("column_stats", "column_stats", ""),
      Seq("secondary_index_idx_name", "secondary_index", "name"),
      Seq("secondary_index_idx_price", "secondary_index", "price"),
      Seq("record_index", "record_index", "")
    )

    // Verify the data in the table matches expected data
    checkAnswer(s"select id, name, price, ts from $tableName")(testData: _*)

    // Verify the table version
    metaClient.reload()
    val jsc = new JavaSparkContext(spark.sparkContext)
    val sqlContext = SQLContext.getOrCreate(jsc)
    val context = new HoodieSparkEngineContext(jsc, sqlContext)
    hoodieBackedTableMetadata = new HoodieBackedTableMetadata(
      context, metaClient.getStorage, writeConfig.getMetadataConfig, basePath, true)

  }

  /**
   * Cleanup shared resources
   */
  private def cleanupSharedResources(): Unit = {
    if (hoodieBackedTableMetadata != null) {
      hoodieBackedTableMetadata.close()
      hoodieBackedTableMetadata = null
    }

    // Reset other data members
    tableName = null
    basePath = null
    metaClient = null
    testData = null
  }

  /**
   * Test record index with mapping functionality
   */
  protected def testReadRecordIndex(): Unit = {
    // Case 1: Empty input
    val emptyResult = hoodieBackedTableMetadata.readRecordIndex(HoodieListData.eager(List.empty[String].asJava))
    assert(emptyResult.collectAsList().isEmpty, "Empty input should return empty result")

    // Case 2: All existing keys including those with $ characters
    val allKeys = HoodieListData.eager(List("a1", "a2", "a$", "$a", "a$a", "$$").asJava)
    val allResult = hoodieBackedTableMetadata.readRecordIndex(allKeys).collectAsList().asScala
    assert(allResult.size == 6, "Should return 6 results for 6 existing keys")

    // Validate keys including special characters
    val resultKeys = allResult.map(_.getKey()).toSet
    assert(resultKeys == Set("a1", "a2", "a$", "$a", "a$a", "$$"), "Keys should match input keys including $ characters")

    // Validate HoodieRecordGlobalLocation structure
    allResult.foreach { pair =>
      val key = pair.getKey
      val location = pair.getValue

      // Validate location is not null
      assert(location != null, s"Location for key $key should not be null")

      // Validate location fields
      assert(location.getPartitionPath != null, s"Partition path for key $key should not be null")
      assert(location.getInstantTime != null, s"Instant time for key $key should not be null")
      assert(location.getFileId != null, s"File ID for key $key should not be null")

      // Validate position (should be valid or INVALID_POSITION)
      assert(location.getPosition >= HoodieRecordLocation.INVALID_POSITION,
        s"Position for key $key should be >= INVALID_POSITION")
    }

    // Case 3: Non-existing keys, some matches the prefix of the existing records.
    val nonExistKeys = HoodieListData.eager(List("", "a", "a100", "200", "$", "a$$", "$$a", "$a$").asJava)
    val nonExistResult = hoodieBackedTableMetadata.readRecordIndex(nonExistKeys).collectAsList().asScala
    assert(nonExistResult.isEmpty, "Non-existing keys should return empty result, $ should not cause partial matches")

    // Case 4: Mix of existing and non-existing keys
    val mixedKeys = HoodieListData.eager(List("a1", "a100", "a2", "a200").asJava)
    val mixedResult = hoodieBackedTableMetadata.readRecordIndex(mixedKeys).collectAsList().asScala
    assert(mixedResult.size == 2, "Should return 2 results for 2 existing keys")
    val mixedResultKeys = mixedResult.map(_.getKey()).toSet
    assert(mixedResultKeys == Set("a1", "a2"), "Should only return existing keys")

    // Case 5: Duplicate keys including those with $ characters
    val dupKeys = HoodieListData.eager(List("a1", "a1", "a2", "a2", "a$", "a$", "$a", "$a", "a$a", "a$a", "$$", "$$").asJava)
    val dupResult = hoodieBackedTableMetadata.readRecordIndex(dupKeys).collectAsList().asScala
    assert(dupResult.size == 6, "Should return 6 unique results for duplicate keys")
    val dupResultKeys = dupResult.map(_.getKey()).toSet
    assert(dupResultKeys == Set("a1", "a2", "a$", "$a", "a$a", "$$"), "Should deduplicate keys including those with $")

    // Case 6: Use parallelized RDD
    val jsc = new JavaSparkContext(spark.sparkContext)
<<<<<<< HEAD
    val context = new HoodieSparkEngineContext(jsc, SQLContext.getOrCreate(jsc))
    val rddKeys = HoodieJavaRDD.of(List("1", "2", "$").asJava, context, 2)
=======
    val context = new HoodieSparkEngineContext(jsc, new SQLContext(spark))
    val rddKeys = HoodieJavaRDD.of(List("a1", "a2", "a$").asJava, context, 2)
>>>>>>> 3f37e656
    val rddResult = hoodieBackedTableMetadata.readRecordIndex(rddKeys)
    assert(rddResult.collectAsList().asScala.size == 3, "RDD input should return 3 results")
  }

  /**
   * Test secondary index result functionality
   */
  protected def testReadSecondaryIndexLocations(): Unit = {
    // Get the secondary index partition name
    val secondaryIndexName = "secondary_index_idx_name"

    // Case 1: Empty input
    val emptyResult = hoodieBackedTableMetadata.readSecondaryIndexLocations(
      HoodieListData.eager(List.empty[String].asJava), secondaryIndexName)
    assert(emptyResult.collectAsList().isEmpty, s"Empty input should return empty result for table version ${getTableVersion}")

    // Case 2: All existing secondary keys including those with $ characters
    val allSecondaryKeys = HoodieListData.eager(List("b1", "b2", "b$", "sec$key", "$sec$", "$$").asJava)
    val allResult = hoodieBackedTableMetadata.readSecondaryIndexLocations(allSecondaryKeys, secondaryIndexName).collectAsList().asScala
    assert(allResult.size == 6, s"Should return 6 results for 6 existing secondary keys in table version ${getTableVersion}")

    // Validate HoodieRecordGlobalLocation structure
    allResult.foreach { location =>
      // Validate location is not null
      assert(location != null, s"Location should not be null for table version ${getTableVersion}")

      // Validate location fields
      assert(location.getPartitionPath != null, s"Partition path should not be null for table version ${getTableVersion}")
      assert(location.getInstantTime != null, s"Instant time should not be null for table version ${getTableVersion}")
      assert(location.getFileId != null, s"File ID should not be null for table version ${getTableVersion}")

      // Validate position (should be valid or INVALID_POSITION)
      assert(location.getPosition >= HoodieRecordLocation.INVALID_POSITION,
        s"Position should be >= INVALID_POSITION for table version ${getTableVersion}")
    }

    // Case 3: Non-existing secondary keys, some matches the prefix of existing records
    val nonExistKeys = HoodieListData.eager(List("", "b", "non_exist_1", "non_exist_2").asJava)
    val nonExistResult = hoodieBackedTableMetadata.readSecondaryIndexLocations(nonExistKeys, secondaryIndexName).collectAsList().asScala
    assert(nonExistResult.isEmpty, s"Non-existing secondary keys should return empty result for table version ${getTableVersion}")

    // Case 4: Mix of existing and non-existing secondary keys
    val mixedKeys = HoodieListData.eager(List("b1", "non_exist_1", "b2", "non_exist_2").asJava)
    val mixedResult = hoodieBackedTableMetadata.readSecondaryIndexLocations(mixedKeys, secondaryIndexName).collectAsList().asScala
    assert(mixedResult.size == 2, s"Should return 2 results for 2 existing secondary keys in table version ${getTableVersion}")

    // Case 5: Duplicate secondary keys
    val dupKeys = HoodieListData.eager(List("b1", "b1", "b2", "b2", "b$", "b$").asJava)
    val dupResult = hoodieBackedTableMetadata.readSecondaryIndexLocations(dupKeys, secondaryIndexName).collectAsList().asScala
    assert(dupResult.size == 3, s"Should return 3 unique results for duplicate secondary keys in table version ${getTableVersion}")

    // Case 6: Test with different secondary index (price column)
    val priceIndexName = "secondary_index_idx_price"
    val priceKeys = HoodieListData.eager(List("10.0", "20.0", "30.0").asJava)
    val priceResult = hoodieBackedTableMetadata.readSecondaryIndexLocations(priceKeys, priceIndexName).collectAsList().asScala
    assert(priceResult.size == 3, s"Should return 3 results for price secondary keys in table version ${getTableVersion}")

    // Case 7: Test invalid secondary index partition name
    val invalidIndexName = "non_existent_index"
    checkExceptionContain(() => {
      hoodieBackedTableMetadata.readSecondaryIndexLocations(
        HoodieListData.eager(List("b1").asJava), invalidIndexName)
    })("No MetadataPartitionType for partition path: non_existent_index")

    // Case 8: Test version-specific behavior differences
    testVersionSpecificBehavior()

    // Case 9: Test large number of keys to exercise multiple file slices path
    val largeKeyList = (1 to 100).map(i => s"b$i").asJava
    val largeKeys = HoodieListData.eager(largeKeyList)
    val largeResult = hoodieBackedTableMetadata.readSecondaryIndexLocations(largeKeys, secondaryIndexName)
    // Should not throw exception, even if no results found
    assert(largeResult.collectAsList().size() == 2, "Large key list should return empty result for non-existing keys")
  }

  /**
   * Test version-specific behavior differences
   * Override in subclasses to implement version-specific tests
   */
  protected def testVersionSpecificBehavior(): Unit = {
    // Default implementation - can be overridden by subclasses
  }

  /**
   * Test secondary index records functionality
   */
  protected def testGetSecondaryIndexRecords(): Unit = {
    val secondaryIndexName = "secondary_index_idx_name"

    // Test with existing secondary keys including those with $ characters
    val existingKeys = HoodieListData.eager(List("b1", "b2", "b$", "sec$key", "$sec$", "$$").asJava)
    val result = hoodieBackedTableMetadata.getSecondaryIndexRecords(existingKeys, secondaryIndexName)
    val resultMap = HoodieDataUtils.dedupeAndCollectAsMap(result)

    assert(resultMap.size == 6, s"Should return 6 results for existing secondary keys in table version ${getTableVersion}")

    // Validate that each secondary key maps to a set of record keys
    resultMap.asScala.foreach { case (secondaryKey, recordKeys) =>
      assert(recordKeys.asScala.nonEmpty, s"Secondary key $secondaryKey should map to at least one record key")
      assert(recordKeys.size == 1, s"Secondary key $secondaryKey should map to exactly one record key in this test")
    }

    // Test with non-existing secondary keys
    val nonExistingKeys = HoodieListData.eager(List("non_exist_1", "non_exist_2").asJava)
    val nonExistingResult = hoodieBackedTableMetadata.getSecondaryIndexRecords(nonExistingKeys, secondaryIndexName)
    val nonExistingMap = HoodieDataUtils.dedupeAndCollectAsMap(nonExistingResult)
    assert(nonExistingMap.isEmpty, s"Should return empty result for non-existing secondary keys in table version ${getTableVersion}")
  }
}

/**
 * Test class for table version 8 (V1)
 */
class HoodieBackedTableMetadataIndexLookupV8TestBase extends HoodieBackedTableMetadataIndexLookupTestBase {

  override protected def getTableVersion: String = "8"

  override protected def getExpectedIndexVersion: String = "V1"

  override protected def getNumFileIndexGroup: String = {
    "10"
  }

  override protected def testVersionSpecificBehavior(): Unit = {
    // For version 1, test that it only supports HoodieListData
    val secondaryIndexName = "secondary_index_idx_name"
    val jsc = new JavaSparkContext(spark.sparkContext)
    val context = new HoodieSparkEngineContext(jsc, SQLContext.getOrCreate(jsc))
    val rddKeys = HoodieJavaRDD.of(List("b1").asJava, context, 1)
    checkExceptionContain(() => {
      hoodieBackedTableMetadata.readSecondaryIndexLocations(rddKeys, secondaryIndexName)
    })("only support HoodieListData")
  }
}

class HoodieBackedTableMetadataIndexLookupV8Test1Fg extends HoodieBackedTableMetadataIndexLookupV8TestBase {
  override protected def getNumFileIndexGroup: String = {
    "1"
  }

  test("Unit test Index join API - Version 8") {
    testGetSecondaryIndexRecords()
  }

  test("Exhaustive test for readRecordIndex - Version 8") {
    testReadRecordIndex()
  }

  test("Exhaustive test for readSecondaryIndexResult - Version 8") {
    testReadSecondaryIndexLocations()
  }
}

class HoodieBackedTableMetadataIndexLookupV8Test10Fg extends HoodieBackedTableMetadataIndexLookupV8TestBase {
  override protected def getNumFileIndexGroup: String = {
    "10"
  }

  test("Unit test Index join API - Version 8") {
    testGetSecondaryIndexRecords()
  }

  test("Exhaustive test for readRecordIndex - Version 8") {
    testReadRecordIndex()
  }

  test("Exhaustive test for readSecondaryIndexResult - Version 8") {
    testReadSecondaryIndexLocations()
  }
}

/**
 * Test class for table version 9 (V2)
 */
class HoodieBackedTableMetadataIndexLookupV9TestBase extends HoodieBackedTableMetadataIndexLookupTestBase {

  override protected def getTableVersion: String = "9"

  override protected def getExpectedIndexVersion: String = "V2"

  override protected def testVersionSpecificBehavior(): Unit = {
    // For version 2, test that it supports both HoodieListData and RDD
    val secondaryIndexName = "secondary_index_idx_name"
    val jsc = new JavaSparkContext(spark.sparkContext)
<<<<<<< HEAD
    val context = new HoodieSparkEngineContext(jsc, SQLContext.getOrCreate(jsc))
    val rddKeys = HoodieJavaRDD.of(List("b1", "b2", "$").asJava, context, 2)
=======
    val context = new HoodieSparkEngineContext(jsc, new SQLContext(spark))
    val rddKeys = HoodieJavaRDD.of(List("b1", "b2", "b$").asJava, context, 2)
>>>>>>> 3f37e656
    val rddResult = hoodieBackedTableMetadata.readSecondaryIndexLocations(rddKeys, secondaryIndexName)
    val locations = rddResult.collectAsList()
    assert(locations.asScala.size == 3, "Version 2 should support RDD input")

    // Test case for null values in secondary index
    testNullValueInSecondaryIndex()
  }

  /**
   * Test case for handling null values in secondary index
   */
  def testNullValueInSecondaryIndex(): Unit = {
    val secondaryIndexName = "secondary_index_idx_name"

    // Insert record with null value for the indexed column
    spark.sql(s"insert into $tableName values('null_record', null, null, 1002)")
    // Everytime we insert need to manually reset the MDT object.
    hoodieBackedTableMetadata.reset()
    // Read MDT SI records using hudi_metadata() to verify records are successfully written
    val mdtResult = spark.sql(s"select key from hudi_metadata('$tableName') where type=${MetadataPartitionType.SECONDARY_INDEX.getRecordType} order by key")
    val mdtRows = mdtResult.collect()

    val expectedRows = Seq(
      "\u0000$null_record",
      "\u0000$null_record",
      "10.0$a1",
      "20.0$a2",
      "30.0$a\\$",
      "40.0$\\$a",
      "50.0$a\\$a",
      "60.0$\\$\\$",
      "\\$\\$$\\$\\$",
      "\\$sec\\$$a\\$a",
      "b1$a1",
      "b2$a2",
      "b\\$$a\\$",
      "sec\\$key$\\$a"
    )

    assert(mdtRows.length == expectedRows.length, s"Expected ${expectedRows} rows but got ${mdtRows}")
    mdtRows.map(_.getString(0)).zip(expectedRows).foreach { case (actual, expected) =>
      assert(actual == expected, s"Row mismatch: expected $expected but got $actual")
    }

    // Test SI index lookup API searching for null value
    val nullKeys = HoodieListData.eager(List(null.asInstanceOf[String]).asJava)
    val nullResult = hoodieBackedTableMetadata.readSecondaryIndexLocations(nullKeys, secondaryIndexName)
    val nullLocations = nullResult.collectAsList().asScala

    // Verify that null lookup returns exactly 1 result (for the null_record we inserted)
    assert(nullLocations.size == 1, s"Secondary index lookup should return exactly 1 result for null value, but found ${nullLocations.size}")

    // Verify that the returned locations are valid
    nullLocations.foreach { location =>
      assert(location != null, "Location for null key should not be null")
      assert(location.getPartitionPath != null, "Partition path for null key should not be null")
      assert(location.getInstantTime != null, "Instant time for null key should not be null")
      assert(location.getFileId != null, "File ID for null key should not be null")
      assert(location.getPosition >= HoodieRecordLocation.INVALID_POSITION,
        "Position for null key should be >= INVALID_POSITION")
    }

    // Test getSecondaryIndexRecords API with null value
    val nullRecordsResult = hoodieBackedTableMetadata.getSecondaryIndexRecords(nullKeys, secondaryIndexName)
    val nullRecordsMap = HoodieDataUtils.dedupeAndCollectAsMap(nullRecordsResult)

    // Verify that null key maps to record keys.
    // Assert it is map with key as "null_record" -> value as set of "null"
    assert(nullRecordsMap.keySet().asScala.toList.equals(Seq("null_record")))
    assert(nullRecordsMap.get("null_record").asScala.toList.equals(Seq(null)))
    // Clean up the test data
    spark.sql(s"delete from $tableName where id = 'null_record'")
    hoodieBackedTableMetadata.reset()
  }
}

class HoodieBackedTableMetadataIndexLookupV9Test1Fg extends HoodieBackedTableMetadataIndexLookupV9TestBase {
  override protected def getNumFileIndexGroup: String = {
    "1"
  }

  test("Unit test Index join API - Version 9") {
    testGetSecondaryIndexRecords()
  }

  test("Exhaustive test for readRecordIndex - Version 9") {
    testReadRecordIndex()
  }

  test("Exhaustive test for readSecondaryIndexResult - Version 9") {
    testReadSecondaryIndexLocations()
  }
}

class HoodieBackedTableMetadataIndexLookupV9Test10Fg extends HoodieBackedTableMetadataIndexLookupV9TestBase {
  override protected def getNumFileIndexGroup: String = {
    "10"
  }

  test("Unit test Index join API - Version 9") {
    testGetSecondaryIndexRecords()
  }

  test("Exhaustive test for readRecordIndex - Version 9") {
    testReadRecordIndex()
  }

  test("Exhaustive test for readSecondaryIndexResult - Version 9") {
    testReadSecondaryIndexLocations()
  }
}<|MERGE_RESOLUTION|>--- conflicted
+++ resolved
@@ -288,13 +288,8 @@
 
     // Case 6: Use parallelized RDD
     val jsc = new JavaSparkContext(spark.sparkContext)
-<<<<<<< HEAD
     val context = new HoodieSparkEngineContext(jsc, SQLContext.getOrCreate(jsc))
-    val rddKeys = HoodieJavaRDD.of(List("1", "2", "$").asJava, context, 2)
-=======
-    val context = new HoodieSparkEngineContext(jsc, new SQLContext(spark))
     val rddKeys = HoodieJavaRDD.of(List("a1", "a2", "a$").asJava, context, 2)
->>>>>>> 3f37e656
     val rddResult = hoodieBackedTableMetadata.readRecordIndex(rddKeys)
     assert(rddResult.collectAsList().asScala.size == 3, "RDD input should return 3 results")
   }
@@ -479,13 +474,8 @@
     // For version 2, test that it supports both HoodieListData and RDD
     val secondaryIndexName = "secondary_index_idx_name"
     val jsc = new JavaSparkContext(spark.sparkContext)
-<<<<<<< HEAD
     val context = new HoodieSparkEngineContext(jsc, SQLContext.getOrCreate(jsc))
-    val rddKeys = HoodieJavaRDD.of(List("b1", "b2", "$").asJava, context, 2)
-=======
-    val context = new HoodieSparkEngineContext(jsc, new SQLContext(spark))
     val rddKeys = HoodieJavaRDD.of(List("b1", "b2", "b$").asJava, context, 2)
->>>>>>> 3f37e656
     val rddResult = hoodieBackedTableMetadata.readSecondaryIndexLocations(rddKeys, secondaryIndexName)
     val locations = rddResult.collectAsList()
     assert(locations.asScala.size == 3, "Version 2 should support RDD input")
