--- conflicted
+++ resolved
@@ -47,58 +47,7 @@
     val fileSlices = mergeOnReadIncrementalRelation.listFileSplits(partitionFilters, dataFilters).toSeq.flatMap(
       {
         case (partitionValues, fileSlices) =>
-<<<<<<< HEAD
-          if (shouldEmbedFileSlices) {
-            val baseFileStatusesAndLogFileOnly: Seq[FileStatus] = fileSlices.map(slice => {
-              if (slice.getBaseFile.isPresent) {
-                slice.getBaseFile.get().getPathInfo
-              } else if (includeLogFiles && slice.getLogFiles.findAny().isPresent) {
-                slice.getLogFiles.findAny().get().getPathInfo
-              } else {
-                null
-              }
-            }).filter(slice => slice != null)
-              .map(pathInfo => new FileStatus(pathInfo.getLength, pathInfo.isDirectory, pathInfo.getBlockReplication, pathInfo.getBlockSize,
-                pathInfo.getModificationTime, new Path(pathInfo.getPath.toUri)))
-            val c = fileSlices.filter(f => (includeLogFiles && f.getLogFiles.findAny().isPresent)
-              || (f.getBaseFile.isPresent && f.getBaseFile.get().getBootstrapBaseFile.isPresent)).
-              foldLeft(Map[String, FileSlice]()) { (m, f) => m + (f.getFileId -> f) }
-            if (c.nonEmpty) {
-              sparkAdapter.getSparkPartitionedFileUtils.newPartitionDirectory(
-                sparkAdapter.createHoodiePartitionFileSliceMapping(partitionValues, c), baseFileStatusesAndLogFileOnly)
-            } else {
-              sparkAdapter.getSparkPartitionedFileUtils.newPartitionDirectory(
-                partitionValues, baseFileStatusesAndLogFileOnly)
-            }
-          } else {
-            val allCandidateFiles: Seq[FileStatus] = fileSlices.flatMap(fs => {
-              val baseFileStatusOpt = getBaseFileInfo(Option.apply(fs.getBaseFile.orElse(null)))
-              val logFilesStatus = if (includeLogFiles) {
-                fs.getLogFiles.map[StoragePathInfo](JFunction.toJavaFunction[HoodieLogFile, StoragePathInfo](lf => lf.getPathInfo))
-              } else {
-                java.util.stream.Stream.empty()
-              }
-              val files = logFilesStatus.collect(Collectors.toList[StoragePathInfo]).asScala
-              baseFileStatusOpt.foreach(f => files.append(f))
-              files
-            })
-              .map(fileInfo => new FileStatus(fileInfo.getLength, fileInfo.isDirectory, 0, fileInfo.getBlockSize,
-                fileInfo.getModificationTime, new Path(fileInfo.getPath.toUri)))
-            sparkAdapter.getSparkPartitionedFileUtils.newPartitionDirectory(
-              partitionValues, allCandidateFiles)
-          }
-      }.toSeq
-
-      if (shouldReadAsPartitionedTable()) {
-        prunedPartitionsAndFilteredFileSlices
-      } else if (shouldEmbedFileSlices) {
-        assert(partitionSchema.isEmpty)
-        prunedPartitionsAndFilteredFileSlices
-      } else {
-        Seq(PartitionDirectory(InternalRow.empty, prunedPartitionsAndFilteredFileSlices.flatMap(_.files)))
-=======
           fileSlices.filter(!_.isEmpty).map(fs => ( partitionValues, fs.withLogFiles(includeLogFiles)))
->>>>>>> 3f37e656
       }
     )
     prepareFileSlices(fileSlices)
