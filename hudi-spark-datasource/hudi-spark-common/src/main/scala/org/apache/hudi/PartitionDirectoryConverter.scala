/*
 * Licensed to the Apache Software Foundation (ASF) under one or more
 * contributor license agreements.  See the NOTICE file distributed with
 * this work for additional information regarding copyright ownership.
 * The ASF licenses this file to You under the Apache License, Version 2.0
 * (the "License"); you may not use this file except in compliance with
 * the License.  You may obtain a copy of the License at
 *
 *    http://www.apache.org/licenses/LICENSE-2.0
 *
 * Unless required by applicable law or agreed to in writing, software
 * distributed under the License is distributed on an "AS IS" BASIS,
 * WITHOUT WARRANTIES OR CONDITIONS OF ANY KIND, either express or implied.
 * See the License for the specific language governing permissions and
 * limitations under the License.
 */

package org.apache.hudi

import org.apache.hudi.common.config.HoodieStorageConfig
import org.apache.hudi.common.model.FileSlice

import org.apache.hadoop.fs.{FileStatus, Path}
import org.apache.spark.sql.catalyst.InternalRow
import org.apache.spark.sql.execution.datasources.PartitionDirectory

object PartitionDirectoryConverter extends SparkAdapterSupport {

  def convertFileSliceToPartitionDirectory(partitionValues: InternalRow,
                                           fileSlice: FileSlice,
                                           options: Map[String, String]): PartitionDirectory = {
    val logFileEstimationFraction = options.getOrElse(HoodieStorageConfig.LOGFILE_TO_PARQUET_COMPRESSION_RATIO_FRACTION.key(),
      HoodieStorageConfig.LOGFILE_TO_PARQUET_COMPRESSION_RATIO_FRACTION.defaultValue()).toDouble
    // 1. Generate a delegate file for file slice, which spark uses to optimize rdd partition parallelism based on data such as file size
    //    - For file slice only has base file, we directly use the base file size as delegate file size
    //    - For file slice has log file, we estimate the delegate file size based on the log file size and option(base file) size
    val estimationFileSize = fileSlice.getTotalFileSizeAsParquetFormat(logFileEstimationFraction)
    val fileInfo = if (fileSlice.getBaseFile.isPresent) {
      fileSlice.getBaseFile.get().getPathInfo
    } else {
      fileSlice.getLogFiles.findAny().get().getPathInfo
    }
    // create a delegate file status based on the file size estimation
    val delegateFile = new FileStatus(estimationFileSize, fileInfo.isDirectory, 0, fileInfo.getBlockSize, fileInfo.getModificationTime, new Path(fileInfo.getPath.toUri))

    // 2. Generate a partition directory based on the delegate file and partition values
    if (fileSlice.hasLogFiles || fileSlice.hasBootstrapBase) {
      // should read as file slice, so we need to create a mapping from fileId to file slice
      sparkAdapter.getSparkPartitionedFileUtils.newPartitionDirectory(
<<<<<<< HEAD
        sparkAdapter.createHoodiePartitionFileSliceMapping(InternalRow.fromSeq(partitionOpt.get.values), Map(fileSlice.getFileId -> fileSlice)), Seq(delegateFile))
=======
        new HoodiePartitionFileSliceMapping(partitionValues, Map(fileSlice.getFileId -> fileSlice)), Seq(delegateFile))
>>>>>>> 3f37e656
    } else {
      sparkAdapter.getSparkPartitionedFileUtils.newPartitionDirectory(partitionValues, Seq(delegateFile))
    }
  }

}<|MERGE_RESOLUTION|>--- conflicted
+++ resolved
@@ -47,11 +47,7 @@
     if (fileSlice.hasLogFiles || fileSlice.hasBootstrapBase) {
       // should read as file slice, so we need to create a mapping from fileId to file slice
       sparkAdapter.getSparkPartitionedFileUtils.newPartitionDirectory(
-<<<<<<< HEAD
-        sparkAdapter.createHoodiePartitionFileSliceMapping(InternalRow.fromSeq(partitionOpt.get.values), Map(fileSlice.getFileId -> fileSlice)), Seq(delegateFile))
-=======
-        new HoodiePartitionFileSliceMapping(partitionValues, Map(fileSlice.getFileId -> fileSlice)), Seq(delegateFile))
->>>>>>> 3f37e656
+        sparkAdapter.createHoodiePartitionFileSliceMapping(partitionValues, Map(fileSlice.getFileId -> fileSlice)), Seq(delegateFile))
     } else {
       sparkAdapter.getSparkPartitionedFileUtils.newPartitionDirectory(partitionValues, Seq(delegateFile))
     }
