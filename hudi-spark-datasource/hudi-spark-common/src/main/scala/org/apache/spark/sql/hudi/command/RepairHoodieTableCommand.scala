/*
 * Licensed to the Apache Software Foundation (ASF) under one or more
 * contributor license agreements.  See the NOTICE file distributed with
 * this work for additional information regarding copyright ownership.
 * The ASF licenses this file to You under the Apache License, Version 2.0
 * (the "License"); you may not use this file except in compliance with
 * the License.  You may obtain a copy of the License at
 *
 *    http://www.apache.org/licenses/LICENSE-2.0
 *
 * Unless required by applicable law or agreed to in writing, software
 * distributed under the License is distributed on an "AS IS" BASIS,
 * WITHOUT WARRANTIES OR CONDITIONS OF ANY KIND, either express or implied.
 * See the License for the specific language governing permissions and
 * limitations under the License.
 */

package org.apache.spark.sql.hudi.command

import org.apache.hadoop.fs.Path
import org.apache.spark.sql.{Row, SparkSession}
import org.apache.spark.sql.catalyst.TableIdentifier
import org.apache.spark.sql.catalyst.catalog._
import org.apache.spark.sql.catalyst.catalog.CatalogTypes.TablePartitionSpec
import org.apache.spark.sql.execution.command.PartitionStatistics
import org.apache.spark.sql.hudi.HoodieSqlCommonUtils
import org.apache.spark.sql.hudi.command.exception.HoodieAnalysisException
import org.apache.spark.util.ThreadUtils

import java.util.concurrent.TimeUnit.MILLISECONDS

import scala.language.postfixOps
import scala.util.control.NonFatal

/**
 * Command for repair hudi table's partitions.
 * Use the methods in HoodieSqlCommonUtils to obtain partitions and stats
 * instead of scanning the file system.
 */
case class RepairHoodieTableCommand(tableName: TableIdentifier,
                                    enableAddPartitions: Boolean,
                                    enableDropPartitions: Boolean,
                                    cmd: String = "MSCK REPAIR TABLE") extends HoodieLeafRunnableCommand {

  // These are list of statistics that can be collected quickly without requiring a scan of the data
  // see https://github.com/apache/hive/blob/master/
  //   common/src/java/org/apache/hadoop/hive/common/StatsSetupConst.java
  val NUM_FILES = "numFiles"
  val TOTAL_SIZE = "totalSize"
  val DDL_TIME = "transient_lastDdlTime"

  override def run(spark: SparkSession): Seq[Row] = {
    val catalog = spark.sessionState.catalog
    val table = catalog.getTableMetadata(tableName)
    val tableIdentWithDB = table.identifier.quotedString
    if (table.partitionColumnNames.isEmpty) {
      throw new HoodieAnalysisException(
        s"Operation not allowed: $cmd only works on partitioned tables: $tableIdentWithDB")
    }

    if (table.storage.locationUri.isEmpty) {
      throw new HoodieAnalysisException(s"Operation not allowed: $cmd only works on table with " +
        s"location provided: $tableIdentWithDB")
    }

    val root = new Path(table.location)
    logInfo(s"Recover all the partitions in $root")

    val hoodieCatalogTable = HoodieCatalogTable(spark, table.identifier)
    val isHiveStyledPartitioning = hoodieCatalogTable.tableConfig.getHiveStylePartitioningEnable.toBoolean

    val partitionSpecsAndLocs: Seq[(TablePartitionSpec, Path)] = hoodieCatalogTable.
      getPartitionPaths.map(partitionPath => {
      var values = partitionPath.split('/')
        if (isHiveStyledPartitioning) {
        values = values.map(_.split('=')(1))
        }
        (table.partitionColumnNames.zip(values).toMap, new Path(root, partitionPath))
      })

    val droppedAmount = if (enableDropPartitions) {
      dropPartitions(catalog, partitionSpecsAndLocs)
    } else 0
    val addedAmount = if (enableAddPartitions) {
      val total = partitionSpecsAndLocs.length
      val partitionList = partitionSpecsAndLocs.map(_._2.toString)
<<<<<<< HEAD
      val partitionStats = if (spark.sessionState.conf.gatherFastStats && total > 0) {
        HoodieSqlCommonUtils.getFilesInPartitions(spark, table,
            HoodieStorageUtils.getStorage(partitionList.head, HadoopFSUtils.getStorageConf(spark.sessionState.newHadoopConf())),
            partitionList)
=======
      val partitionStats = if (spark.sqlContext.conf.gatherFastStats && total > 0) {
        HoodieSqlCommonUtils.getFilesInPartitions(spark, table, hoodieCatalogTable.metaClient, partitionList)
>>>>>>> 8a5163b3
          .mapValues(statuses => PartitionStatistics(statuses.length, statuses.map(_.getLength).sum))
      } else {
        Map.empty[String, PartitionStatistics]
      }
      logInfo(s"Finished to gather the fast stats for all $total partitions.")
      addPartitions(spark, table, partitionSpecsAndLocs, partitionStats.toMap)
      total
    } else 0
    // Updates the table to indicate that its partition metadata is stored in the Hive metastore.
    // This is always the case for Hive format tables, but is not true for Datasource tables created
    // before Spark 2.1 unless they are converted via `msck repair table`.
    spark.sessionState.catalog.alterTable(table.copy(tracksPartitionsInCatalog = true))
    try {
      spark.catalog.refreshTable(tableIdentWithDB)
    } catch {
      case NonFatal(e) =>
        logError(s"Cannot refresh the table '$tableIdentWithDB'. A query of the table " +
          "might return wrong result if the table was cached. To avoid such issue, you should " +
          "uncache the table manually via the UNCACHE TABLE command after table recovering will " +
          "complete fully.", e)
    }
    logInfo(s"Recovered all partitions: added ($addedAmount), dropped ($droppedAmount).")
    Seq.empty[Row]
  }

  private def addPartitions(spark: SparkSession,
                            table: CatalogTable,
                            partitionSpecsAndLocs: Seq[(TablePartitionSpec, Path)],
                            partitionStats: Map[String, PartitionStatistics]): Unit = {
    val total = partitionSpecsAndLocs.length
    var done = 0L
    // Hive metastore may not have enough memory to handle millions of partitions in single RPC,
    // we should split them into smaller batches. Since Hive client is not thread safe, we cannot
    // do this in parallel.
    val batchSize = spark.sparkContext.conf.getInt("spark.sql.addPartitionInBatch.size", 100)
    partitionSpecsAndLocs.iterator.grouped(batchSize).foreach { batch =>
      val now = MILLISECONDS.toSeconds(System.currentTimeMillis())
      val parts = batch.map { case (spec, location) =>
        val params = partitionStats.get(location.toString).map {
          case PartitionStatistics(numFiles, totalSize) =>
            // This two fast stat could prevent Hive metastore to list the files again.
            Map(NUM_FILES -> numFiles.toString,
              TOTAL_SIZE -> totalSize.toString,
              // Workaround a bug in HiveMetastore that try to mutate a read-only parameters.
              // see metastore/src/java/org/apache/hadoop/hive/metastore/HiveMetaStore.java
              DDL_TIME -> now.toString)
        }.getOrElse(Map.empty)
        // inherit table storage format (possibly except for location)
        CatalogTablePartition(
          spec,
          table.storage.copy(locationUri = Some(location.toUri)),
          params)
      }
      spark.sessionState.catalog.createPartitions(tableName, parts, ignoreIfExists = true)
      done += parts.length
      logDebug(s"Recovered ${parts.length} partitions ($done/$total so far)")
    }
  }

  // Drops the partitions that do not exist in partitionSpecsAndLocs
  private def dropPartitions(catalog: SessionCatalog,
                             partitionSpecsAndLocs: Seq[(TablePartitionSpec, Path)]): Int = {
    val dropPartSpecs = ThreadUtils.parmap(
      catalog.listPartitions(tableName),
      "RepairTableCommand: non-existing partitions",
      maxThreads = 8) { partition =>
      partition.storage.locationUri.flatMap { uri =>
        if (partitionSpecsAndLocs.map(_._2).contains(new Path(uri))) None else Some(partition.spec)
      }
    }.flatten
    catalog.dropPartitions(
      tableName,
      dropPartSpecs,
      ignoreIfNotExists = true,
      purge = false,
      // Since we have already checked that partition directories do not exist, we can avoid
      // additional calls to the file system at the catalog side by setting this flag.
      retainData = true)
    dropPartSpecs.length
  }
}<|MERGE_RESOLUTION|>--- conflicted
+++ resolved
@@ -84,15 +84,8 @@
     val addedAmount = if (enableAddPartitions) {
       val total = partitionSpecsAndLocs.length
       val partitionList = partitionSpecsAndLocs.map(_._2.toString)
-<<<<<<< HEAD
       val partitionStats = if (spark.sessionState.conf.gatherFastStats && total > 0) {
-        HoodieSqlCommonUtils.getFilesInPartitions(spark, table,
-            HoodieStorageUtils.getStorage(partitionList.head, HadoopFSUtils.getStorageConf(spark.sessionState.newHadoopConf())),
-            partitionList)
-=======
-      val partitionStats = if (spark.sqlContext.conf.gatherFastStats && total > 0) {
         HoodieSqlCommonUtils.getFilesInPartitions(spark, table, hoodieCatalogTable.metaClient, partitionList)
->>>>>>> 8a5163b3
           .mapValues(statuses => PartitionStatistics(statuses.length, statuses.map(_.getLength).sum))
       } else {
         Map.empty[String, PartitionStatistics]
